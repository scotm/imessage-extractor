--- conflicted
+++ resolved
@@ -222,27 +222,6 @@
                  ])
 
                 for r in rows:
-<<<<<<< HEAD
-                    unix_ts = self.apple_to_unix(r["date"])
-                    # Extract text from either text column or attributedBody
-                    message_text = ""
-                    if r["text"]:
-                        message_text = r["text"]
-                    elif r["attributedBody"]:
-                        message_text = self._extract_text_from_attributed_body(r["attributedBody"])
-
-                    w.writerow([
-                        r["message_id"],
-                        self.format_timestamp(unix_ts),
-                        int(r["is_from_me"] or 0),
-                        r["handle_identifier"] or "",
-                        TextParser.clean_text_for_csv(message_text or ""),
-                        r["service"] or "",
-                        r["attachment_name"] or "",
-                        r["attachment_mime"] or "",
-                        r["attachment_path"] or ""
-                    ])
-=======
                      unix_ts = self.apple_to_unix(r["date"])
                      # Extract text from either text column or attributedBody
                      message_text = ""
@@ -263,13 +242,12 @@
                          self.format_timestamp(unix_ts),
                          int(r["is_from_me"] or 0),
                          r["handle_identifier"] or "",
-                         (message_text or "").replace("\r\n", "\n"),
+                         TextParser.clean_text_for_csv(message_text or ""),
                          r["service"] or "",
                          r["attachment_name"] or "",
                          detected_mime,
                          r["attachment_path"] or ""
                      ])
->>>>>>> 54d89e94
         finally:
             conn.close()
 
